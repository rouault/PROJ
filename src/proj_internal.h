--- conflicted
+++ resolved
@@ -658,6 +658,7 @@
 #define PJD_ERR_INCONSISTENT_UNIT       -59
 #define PJD_ERR_MUTUALLY_EXCLUSIVE_ARGS -60
 #define PJD_ERR_GENERIC_ERROR           -61
+#define PJD_ERR_NETWORK_ERROR           -62
 /* NOTE: Remember to update src/strerrno.cpp, src/apps/gie.cpp and transient_error in */
 /* src/transform.cpp when adding new value */
 
@@ -835,55 +836,6 @@
 int pj_deriv(PJ_LP, double, const PJ *, struct DERIVS *);
 int pj_factors(PJ_LP, const PJ *, double, struct FACTORS *);
 
-<<<<<<< HEAD
-=======
-/* nadcon related protos */
-struct CTABLE* find_ctable(projCtx_t *ctx, PJ_LP input, int grid_count, PJ_GRIDINFO **tables);
-
-PJ_LP             nad_intr(PJ_LP, struct CTABLE *);
-PJ_LP             nad_cvt(projCtx_t *ctx, PJ_LP in, int inverse, struct CTABLE *ct, int grid_count, PJ_GRIDINFO **tables);
-struct CTABLE *nad_init(projCtx_t *ctx, char *);
-struct CTABLE *nad_ctable_init( projCtx_t *ctx, struct projFileAPI_t* fid );
-int            nad_ctable_load( projCtx_t *ctx, struct CTABLE *, struct projFileAPI_t* fid );
-struct CTABLE *nad_ctable2_init( projCtx_t *ctx, struct projFileAPI_t* fid );
-int            nad_ctable2_load( projCtx_t *ctx, struct CTABLE *, struct projFileAPI_t* fid );
-void           nad_free(struct CTABLE *);
-
-/* higher level handling of datum grid shift files */
-
-int pj_apply_vgridshift( PJ *defn, const char *listname,
-                         PJ_GRIDINFO ***gridlist_p,
-                         int *gridlist_count_p,
-                         int inverse,
-                         long point_count, int point_offset,
-                         double *x, double *y, double *z );
-int pj_apply_gridshift_2( PJ *defn, int inverse,
-                          long point_count, int point_offset,
-                          double *x, double *y, double *z );
-int pj_apply_gridshift_3( projCtx_t *ctx,
-                          PJ_GRIDINFO **gridlist, int gridlist_count,
-                          int inverse, long point_count, int point_offset,
-                          double *x, double *y, double *z );
-
-PJ_GRIDINFO **pj_gridlist_from_nadgrids( projCtx_t *, const char *, int * );
-
-PJ_GRIDINFO *pj_gridinfo_init( projCtx_t *, const char * );
-int          pj_gridinfo_load( projCtx_t *, PJ_GRIDINFO * );
-void         pj_gridinfo_free( projCtx_t *, PJ_GRIDINFO * );
-
-PJ_GridCatalog *pj_gc_findcatalog( projCtx_t *, const char * );
-PJ_GridCatalog *pj_gc_readcatalog( projCtx_t *, const char * );
-void pj_gc_unloadall( projCtx_t *);
-int pj_gc_apply_gridshift( PJ *defn, int inverse,
-                           long point_count, int point_offset,
-                           double *x, double *y, double *z );
-int pj_gc_apply_gridshift( PJ *defn, int inverse,
-                           long point_count, int point_offset,
-                           double *x, double *y, double *z );
-
-double pj_gc_parsedate( projCtx_t *, const char * );
-
->>>>>>> d76e6202
 void  *proj_mdist_ini(double);
 double proj_mdist(double, double, double, const void *);
 double proj_inv_mdist(projCtx_t *ctx, double, const void *);
