--- conflicted
+++ resolved
@@ -71,15 +71,9 @@
 
 extern char const pj_release[]; /* global release id string */
 extern int pj_errno;    /* global error return code */
-#endif
-
-<<<<<<< HEAD
+
 #ifndef PROJ_INTERNAL_H
 /* replaced by enum proj_log_level in proj_internal.h */
-=======
-#ifndef PROJ_H
-/* In proj.h these macros are replaced by the enumeration pj_log_level */
->>>>>>> 3175dce5
 #define PJ_LOG_NONE        0
 #define PJ_LOG_ERROR       1
 #define PJ_LOG_DEBUG_MAJOR 2
