# This is the config file for building proj.4 and running its test suite
# with Travis-ci.org

language: c

sudo: false

compiler:
  - clang

before_install:
<<<<<<< HEAD
- sudo apt-get update -qq
- sudo apt-get install -qq wine
- sudo apt-get install -qq mingw32

install:
=======
 - pip install --user cpp-coveralls

install:
# prepare build files
  - ./autogen.sh
# cmake build
  - mkdir build_cmake
  - cd build_cmake
  - cmake .. -DCMAKE_INSTALL_PREFIX=/tmp/proj_cmake_install
  - make -j3
  - make install
  - find /tmp/proj_cmake_install
  - cd ..
>>>>>>> b5d0d2d4
# autoconf build
  - mkdir build_autoconf
  - cd build_autoconf
  - CC=i586-mingw32msvc-gcc LD=i586-mingw32msvc-ld ../configure --host=i586-mingw32msvc --prefix=/tmp/proj_autoconf_install
  - make -j3
  - make install
  - make dist-all
  - find /tmp/proj_autoconf_install
#  - make check
  - cd ..
# Now with grids
  - wget http://download.osgeo.org/proj/proj-datumgrid-1.5.zip
  - cd nad
  - unzip -o ../proj-datumgrid-1.5.zip
  - cd ..
# autoconf build with grids
  - mkdir build_autoconf_nad
  - cd build_autoconf_nad
  - CC=i586-mingw32msvc-gcc LD=i586-mingw32msvc-ld ../configure --host=i586-mingw32msvc --prefix=/tmp/proj_autoconf_install_nad
  - make -j3
  - make install
  - find /tmp/proj_autoconf_install_nad
#  - make check
  - cd src
  - make multistresstest.exe
  - make test228.exe
  - cd ..
  - PROJ_LIB=../nad src/multistresstest.exe
  - cd ..

script:
  - echo "done"

notifications:
  #email:
  #  recipients:
  #    - gdal-commits@lists.osgeo.org

  irc:
    channels:
      - "irc.freenode.org#gdal"
    use_notice: true<|MERGE_RESOLUTION|>--- conflicted
+++ resolved
@@ -3,33 +3,17 @@
 
 language: c
 
-sudo: false
-
 compiler:
   - clang
 
 before_install:
-<<<<<<< HEAD
 - sudo apt-get update -qq
 - sudo apt-get install -qq wine
 - sudo apt-get install -qq mingw32
 
 install:
-=======
- - pip install --user cpp-coveralls
-
-install:
 # prepare build files
   - ./autogen.sh
-# cmake build
-  - mkdir build_cmake
-  - cd build_cmake
-  - cmake .. -DCMAKE_INSTALL_PREFIX=/tmp/proj_cmake_install
-  - make -j3
-  - make install
-  - find /tmp/proj_cmake_install
-  - cd ..
->>>>>>> b5d0d2d4
 # autoconf build
   - mkdir build_autoconf
   - cd build_autoconf
