-- This file is hand generated.

-- Denmark

INSERT INTO "grid_transformation" VALUES(
    'PROJ','EPSG_5799_TO_EPSG_4937','DVR90 height to ETRS89',
    NULL,NULL,
    'PROJ','HEIGHT_TO_GEOGRAPHIC3D','GravityRelatedHeight to Geographic3D',
    'EPSG','5799', -- source CRS (DVR90 height)
    'EPSG','4937', -- target CRS (ETRS89)
    'EPSG','3237', -- area of use: Denmark onshore
    NULL,
    'EPSG','8666','Geoid (height correction) model file','dvr90.gtx',
    NULL,NULL,NULL,NULL,NULL,NULL,NULL,0);

INSERT INTO "grid_transformation" VALUES(
    'PROJ','EPSG_5733_TO_EPSG_4937','DNN height to ETRS89',
    NULL,NULL,
    'PROJ','HEIGHT_TO_GEOGRAPHIC3D','GravityRelatedHeight to Geographic3D',
    'EPSG','5733', -- source CRS (DNN height)
    'EPSG','4937', -- target CRS (ETRS89)
    'EPSG','3237', -- area of use: Denmark onshore
    NULL,
    'EPSG','8666','Geoid (height correction) model file','dnn.gtx',
    NULL,NULL,NULL,NULL,NULL,NULL,NULL,0);

-- Faroe Islands

INSERT INTO "grid_transformation" VALUES(
    'PROJ','EPSG_5317_TO_EPSG_4937','FVR09 height to ETRS89',
    NULL,NULL,
    'PROJ','HEIGHT_TO_GEOGRAPHIC3D','GravityRelatedHeight to Geographic3D',
    'EPSG','5317', -- source CRS (FVR09 height)
    'EPSG','4937', -- target CRS (ETRS89)
    'EPSG','3248', -- area of use: Faroe Islands - onshore
    NULL,
    'EPSG','8666','Geoid (height correction) model file','fvr09.gtx',
    NULL,NULL,NULL,NULL,NULL,NULL,NULL,0);

-- Sweden

INSERT INTO "grid_transformation" VALUES(
    'PROJ','EPSG_5613_TO_EPSG_4977','RH2000 height to SWEREF99',
    NULL,NULL,
    'PROJ','HEIGHT_TO_GEOGRAPHIC3D','GravityRelatedHeight to Geographic3D',
    'EPSG','5613', -- source CRS (RH2000 height)
    'EPSG','4977', -- target CRS (SWEREF99)
    'EPSG','3313', -- area of use: Sweden onshore
    NULL,
    'EPSG','8666','Geoid (height correction) model file','SWEN17_RH2000.gtx',
    NULL,NULL,NULL,NULL,NULL,NULL,NULL,0);

----- Hopefully temporary entry for BWTA2017.gsb grid -----

INSERT INTO "area" VALUES('PROJ','BWTA2017','Germany - Baden-Wurtemberg','Germany - Baden-Wurtemberg',47.5,49.83,7.49,10.51,0);
-- Advertize a 0.8 accuracy slightly better than the 0.9 of BETA2007 for sort purposes
INSERT INTO "grid_transformation" VALUES('PROJ','BWTA2017','DHDN to ETRS89 (BWTA2017)','DHDN to ETRS89 for Baden-Wurtemberg for ALKIS 2017. Using official BWTA2017 grid but this transformation entry has been created temporarily by PROJ. Accuracy indication not to be considered as authoritative','For applications requiring an accuracy of better than 1 metre.','EPSG','9615','NTv2','EPSG','4314','EPSG','4258','PROJ','BWTA2017',0.89,'EPSG','8656','Latitude and longitude difference file','BWTA2017.gsb',NULL,NULL,NULL,NULL,NULL,NULL,'-',0);

<<<<<<< HEAD
----- Hopefully temporary entry for SeTa2016.gsb grid -----

INSERT INTO "area" VALUES('PROJ','SETA2016','Germany - Saarland','Germany - Saarland',49.10,49.64,6.345,7.45,0);
-- Advertize a 0.8 accuracy slightly better than the 0.9 of BETA2007 for sort purposes
INSERT INTO "grid_transformation" VALUES('PROJ','SETA2016','DHDN to ETRS89 (SETA2016)','DHDN to ETRS89 for Saarland. Using official SETA2016 grid but this transformation entry has been created temporarily by PROJ. Accuracy indication not to be considered as authoritative','For applications requiring an accuracy of better than 1 metre.','EPSG','9615','NTv2','EPSG','4314','EPSG','4258','PROJ','SETA2016',0.89,'EPSG','8656','Latitude and longitude difference file','SeTa2016.gsb',NULL,NULL,NULL,NULL,NULL,NULL,'-',0);
=======
-- Iceland

INSERT INTO "grid_transformation" VALUES(
    'PROJ','EPSG_5323_TO_EPSG_8089','ISN2004 height to vertical datum ISH2004',
    NULL,NULL,
    'PROJ','HEIGHT_TO_GEOGRAPHIC3D','GravityRelatedHeight to Geographic3D',
    'EPSG','5323', -- source CRS (ISN2004 height)
    'EPSG','8089', -- target CRS (ISH2004)
    'EPSG','1120', -- area of use: Iceland - onshore and offshore
    NULL,
    'EPSG','8666','Geoid (height correction) model file','Icegeoid_ISN2004.gtx',
    NULL,NULL,NULL,NULL,NULL,NULL,NULL,0);
    
INSERT INTO "grid_transformation" VALUES(
    'PROJ','EPSG_4945_TO_EPSG_8089','ISN93 height to vertical datum ISH2004',
    NULL,NULL,
    'PROJ','HEIGHT_TO_GEOGRAPHIC3D','GravityRelatedHeight to Geographic3D',
    'EPSG','4945', -- source CRS (ISN93 height)
    'EPSG','8089', -- target CRS (ISH2004)
    'EPSG','1120', -- area of use: Iceland - onshore and offshore
    NULL,
    'EPSG','8666','Geoid (height correction) model file','Icegeoid_ISN93.gtx',
    NULL,NULL,NULL,NULL,NULL,NULL,NULL,0);
    
INSERT INTO "grid_transformation" VALUES(
    'PROJ','EPSG_8085_TO_EPSG_8089','ISN2016 height to vertical datum ISH2004',
    NULL,NULL,
    'PROJ','HEIGHT_TO_GEOGRAPHIC3D','GravityRelatedHeight to Geographic3D',
    'EPSG','8085', -- source CRS (ISN2016 height)
    'EPSG','8089', -- target CRS (ISH2004)
    'EPSG','1120', -- area of use: Iceland - onshore and offshore
    NULL,
    'EPSG','8666','Geoid (height correction) model file','Icegeoid_ISN2016.gtx',
    NULL,NULL,NULL,NULL,NULL,NULL,NULL,0);
>>>>>>> 7de0f093
<|MERGE_RESOLUTION|>--- conflicted
+++ resolved
@@ -56,13 +56,12 @@
 -- Advertize a 0.8 accuracy slightly better than the 0.9 of BETA2007 for sort purposes
 INSERT INTO "grid_transformation" VALUES('PROJ','BWTA2017','DHDN to ETRS89 (BWTA2017)','DHDN to ETRS89 for Baden-Wurtemberg for ALKIS 2017. Using official BWTA2017 grid but this transformation entry has been created temporarily by PROJ. Accuracy indication not to be considered as authoritative','For applications requiring an accuracy of better than 1 metre.','EPSG','9615','NTv2','EPSG','4314','EPSG','4258','PROJ','BWTA2017',0.89,'EPSG','8656','Latitude and longitude difference file','BWTA2017.gsb',NULL,NULL,NULL,NULL,NULL,NULL,'-',0);
 
-<<<<<<< HEAD
 ----- Hopefully temporary entry for SeTa2016.gsb grid -----
 
 INSERT INTO "area" VALUES('PROJ','SETA2016','Germany - Saarland','Germany - Saarland',49.10,49.64,6.345,7.45,0);
 -- Advertize a 0.8 accuracy slightly better than the 0.9 of BETA2007 for sort purposes
 INSERT INTO "grid_transformation" VALUES('PROJ','SETA2016','DHDN to ETRS89 (SETA2016)','DHDN to ETRS89 for Saarland. Using official SETA2016 grid but this transformation entry has been created temporarily by PROJ. Accuracy indication not to be considered as authoritative','For applications requiring an accuracy of better than 1 metre.','EPSG','9615','NTv2','EPSG','4314','EPSG','4258','PROJ','SETA2016',0.89,'EPSG','8656','Latitude and longitude difference file','SeTa2016.gsb',NULL,NULL,NULL,NULL,NULL,NULL,'-',0);
-=======
+
 -- Iceland
 
 INSERT INTO "grid_transformation" VALUES(
@@ -96,5 +95,4 @@
     'EPSG','1120', -- area of use: Iceland - onshore and offshore
     NULL,
     'EPSG','8666','Geoid (height correction) model file','Icegeoid_ISN2016.gtx',
-    NULL,NULL,NULL,NULL,NULL,NULL,NULL,0);
->>>>>>> 7de0f093
+    NULL,NULL,NULL,NULL,NULL,NULL,NULL,0);